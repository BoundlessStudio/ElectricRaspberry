{
  "Logging": {
    "LogLevel": {
      "Default": "Information",
      "Microsoft.AspNetCore": "Warning"
    }
  },
  "AllowedHosts": "*",
  "Auth0": {
    "Domain": "",
    "Audience": ""
  },
  "Table": {
    "ConnectionString": ""
  },
  "Graph": {
    "Host": "",
    "Key": ""
  },
  "Ai": {
    "OpenAIApiKey": "",
    "OpenAIOrgId": "",
    "AnthropicApiKey": "",
    "GroqApiKey": ""
  },
<<<<<<< HEAD
  "Leonardo": {
    "ApiKey": ""
  },
  "Convertio": {
    "ApiKey": ""
  },
  "TinyUrl": {
    "ApiKey": ""
  },
  "PythonInterpreter": {
    "Domain": ""
=======
  "Resilience": {
    "TotalRequestTimeout": {
      "Timeout": "00:03:00"
    }
>>>>>>> 3a864282
  }
}<|MERGE_RESOLUTION|>--- conflicted
+++ resolved
@@ -23,23 +23,9 @@
     "AnthropicApiKey": "",
     "GroqApiKey": ""
   },
-<<<<<<< HEAD
-  "Leonardo": {
-    "ApiKey": ""
-  },
-  "Convertio": {
-    "ApiKey": ""
-  },
-  "TinyUrl": {
-    "ApiKey": ""
-  },
-  "PythonInterpreter": {
-    "Domain": ""
-=======
   "Resilience": {
     "TotalRequestTimeout": {
       "Timeout": "00:03:00"
     }
->>>>>>> 3a864282
   }
 }